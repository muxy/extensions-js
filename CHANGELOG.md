# [Muxy Extensions JS Library](https://github.com/muxy/extensions-js)

## Change Log

<<<<<<< HEAD
=======
## 2017-09-21
v1.0.3

### Updated
- Additional documentation.
- Fixed UMD ES6 class fighting.
>>>>>>> 9ddb16cf

## 2017-09-11
v1.0.2

### Updated
- Moved xhr-promise lib into the repo to work around a CSP enforcement issue on Twitch.


## 2017-09-08
v1.0.1

### Updated
- Removed analytics access to localStorage (unused and unneeded).
- Removed some potentially unique identifiers.

### Fixed
- Setup documentation now uses the same words as Twitch.
- Changed Twitch dev site link.


## 2017-08-31
v1.0.0

- Initial release<|MERGE_RESOLUTION|>--- conflicted
+++ resolved
@@ -2,15 +2,12 @@
 
 ## Change Log
 
-<<<<<<< HEAD
-=======
 ## 2017-09-21
 v1.0.3
 
 ### Updated
 - Additional documentation.
 - Fixed UMD ES6 class fighting.
->>>>>>> 9ddb16cf
 
 ## 2017-09-11
 v1.0.2
