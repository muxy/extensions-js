import XMLHttpRequestPromise from '../libs/xhr-promise';
import { forceType } from './util';

/**
 * A single user object as from {@link getTwitchUsers}.
 *
 * @typedef {Object} TwitchUser

 * @property {string} _id - The Twitch ID of the user. Universally unique.
 * @property {string} bio - A description of the user provided by the user. May be empty.
 * @property {string} created_at - A timestamp of the user account creation time in ISO 8601
 * format: @see https://en.wikipedia.org/wiki/ISO_8601
 * @property {string} display_name - A user formatted version of their username for display.
 * @property {string} logo - A URL to a Twitch-hosted version of this user's logo.
 * @property {string} name - User's username.
 * @property {string} type - The user's "type" on Twitch.
 * One of ["user", "affiliate", "partner"].
 * @property {string} updated_at - A timestamp of the last time the user information was
 * updated in ISO 8601 format.
 */

/**
 * A single user object as from {@link getTwitchUsersByID}.
 *
 * @typedef {Object} HelixTwitchUser

 * @property {string} id - The Twitch ID of the user. Universally unique.
 * @property {string} login - The user's login name
 * @property {string} description - The user's channel description
 * @property {string} display_name - A user formatted version of their username for display.
 * @property {string} profile_image_url - A URL to a Twitch-hosted version of this user's avatar.
 * @property {string} offline_image_url - A URL to a Twitch-hosted version of this user's offline
 * background.
 * @property {string} type - The user's "type" on Twitch.
 * One of ["staff", "admin", "global_mod", ""].
 * @property {string} broadcaster_type - The user's broadcaster type on Twitch.
 * One of ["partner", "affiliate", ""].
 * @property {int} view_count - The user's total view count.
 */

/**
 * A single good object as from {@link getUserGoods}.
 *
 * @typedef {Object} ExtensionGood

 * @property {string} next_instruction - The next instruction (action) for the purchase. Can be:
 *   - "NOOP" - No action is needed, the good was fullfilled.
 *   - "FULFILL" - Fulfill the purchase, then call the Twitch entitlement system to indicate
 *     successful completion of the fullfillment.
 *   - "REVOKE" - Unwind the transaction.
 * @property {string} receipt_id - An ID which uniquely identifies the purchase transaction.
 * @property {string} sku - The SKU for the digital good.
 */

/**
 * A receipt detailing which good's fulfillment status needs to be set. Used as a parameter for
 * {@link updateFulfilledGoods}.
 *
 * @typedef {Object} Receipt

 * @property {string} fulfillment_address - Twitch User ID
 * @property {string} receipt_id - Receipt ID for the digital good, returned by {@link getUserGoods}
 * @property {string} last_instruction - The last thing you did. Corresponds to the "next
 * instruction" for the purchase returned by {@link getUserGoods}. Value value: `FULFILL`.
 */

/**
 * Provides a convenient interface for Twitch API requests with an automatically set and updated
 * extension client id.
 *
 * Should not normally be created directly, instead an instance is made available
 * and namespaced appropriately when using {@link Muxy.TwitchClient}.
 *
 * @private
 *
 * @example
 * const twitchClient = new Muxy.TwitchClient();
 * twitchClient.getAllState().then((state) => {
 *   console.log(state);
 * });
 */
export default class TwitchClient {
  /**
   * Create an instance of TwitchClient bound to the provided client ID.
   *
   * Prefer {@link Muxy.TwitchClient} instead.
   *
   * @since 1.0.0
   * @ignore
   *
   * @param {string} clientID - A valid Twitch Extension Client ID.
   */
  constructor(clientID) {
    /** @ignore */
    this.extensionId = clientID;
    /** @ignore */
    this.promise = Promise.resolve();
  }

  /**
   * Returns a promise which will resolve once the TwitchClient is available for use.
   *
   * @since 1.0.0
   * @public
   *
   * @return {Promise} Will resolve when the TwitchClient is ready for use.
   */
  loaded() {
    return this.promise;
  }

  /**
   * Wraps an AJAX request to Twitch's kraken API. Used internally by the API
   * convenience methods.
   *
   * @async
   * @since 1.0.0
   * @ignore
   *
   * @param {string} method - The AJAX request method, e.g. "POST", "GET", etc.
   * @param {string} endpoint - The Twitch kraken API endpoint.
   * @param {string?} data - A string-encoded JSON payload to send with the request.
   * @param {Object} JWT - Signed JWT, accessible from sdk.user.twitchJWT.
   *
   * @return {Promise} Resolves with the AJAX payload on response < 400.
   * Rejects otherwise.
   */
  signedTwitchRequest(method, endpoint, data, JWT) {
    const headers = {
      Accept: 'application/vnd.twitchtv.v5+json',
      'Client-ID': this.extensionId
    };

    if (JWT) {
      headers.Authorization = `Bearer ${JWT}`;
    }

    return new Promise((resolve, reject) => {
      const xhrPromise = new XMLHttpRequestPromise();
      return xhrPromise
        .send({
          method,
          url: `https://api.twitch.tv/kraken/${endpoint}`,
          headers,
          data
        })
        .catch(reject)
        .then(resp => {
          if (resp.status < 400) {
            resolve(resp.responseText);
          }

          reject(resp.responseText);
        });
    });
  }

  /**
   * Wraps an AJAX request to Twitch's helix API. Used internally by the API
   * convenience methods.
   *
   * @async
   * @ignore
   *
   * @param {string} method - The AJAX request method, e.g. "POST", "GET", etc.
   * @param {string} endpoint - The Twitch helix API endpoint.
   * @param {string?} data - A string-encoded JSON payload to send with the request.
   * @param {Object} JWT - Signed JWT, accessible from sdk.user.twitchJWT.
   *
   * @return {Promise} Resolves with the AJAX payload on response < 400.
   * Rejects otherwise.
   */
  signedTwitchHelixRequest(method, endpoint, data, JWT) {
    const headers = {
      'Client-ID': this.extensionId
    };

    if (JWT) {
      headers.Authorization = `Bearer ${JWT}`;
    }

    return new Promise((resolve, reject) => {
      const xhrPromise = new XMLHttpRequestPromise();
      return xhrPromise
        .send({
          method,
          url: `https://api.twitch.tv/helix/${endpoint}`,
          headers,
          data
        })
        .catch(reject)
        .then(resp => {
          if (resp.status < 400) {
            resolve(resp.responseText.data);
          }

          reject(resp.responseText);
        });
    });
  }

  /**
   * Returns a list of Twitch User objects for a given list of usernames.
   *
   * @async
   * @since 1.0.0
   *
   * @throws {TypeError} Will throw an error if users is not an array of strings.
   *
   * @param {[]string} usernames - A list of usernames to lookup on Twitch.
   *
   * @return {Promise<[]TwitchUser>} Resolves with a list of {@link TwitchUser}
   * objects for each of the usernames provided.
   *
   * @example
   * twitchClient.getTwitchUsers(['muxy'], (response) => {
   *  console.log(response.users[0].display_name);
   * });
   */
  getTwitchUsers(usernames) {
    forceType(usernames, 'array');
    if (usernames.length === 0) {
      return Promise.resolve([]);
    }

    return this.signedTwitchRequest('GET', `users?login=${usernames.join(',')}`);
  }

  /**
<<<<<<< HEAD
=======
<<<<<<< HEAD
=======
<<<<<<< HEAD
=======
>>>>>>> fe8fd9f3
   * Returns a list of Twitch User objects for a given list of user IDs.
   *
   * @async
   *
   * @throws {TypeError} Will throw an error if userIDs is not an array of strings.
   *
   * @param {[]string} userIDs - A list of user IDs to lookup on Twitch.
   *
   * @return {Promise<[]HelixTwitchUser>} Resolves with a list of {@link HelixTwitchUser}
   * objects for each of the user IDs provided.
   *
   * @example
   * twitchClient.getTwitchUsersByID(['126955211'], (response) => {
   *  console.log(response.users[0].display_name);
   * });
   */
  getTwitchUsersByID(userIDs) {
    forceType(userIDs, 'array');
    if (userIDs.length === 0) {
      return Promise.resolve([]);
    }

    return this.signedTwitchHelixRequest('GET', `users?id=${userIDs.join(',')}`);
  }

  /**
>>>>>>> master
<<<<<<< HEAD
=======
>>>>>>> release
>>>>>>> fe8fd9f3
   * Monetization
   */

  /**
   * Gets a list of the digital goods the current user has.
   *
   * @param {Object} JWT - Signed JWT, accessible from sdk.user.twitchJWT
   *
   * @return {Promise<[]ExtensionGood>} Resolves with a list of {@link ExtensionGood} objects for
   * each of the goods the user is entitled to.
   */
  getUserGoods(JWT) {
    return this.signedTwitchRequest('POST', 'commerce/user/goods', {}, JWT);
  }

  /**
   * Sets the fulfillment status for the specified receipts (purchases).
   *
   * @param {Object} JWT - Signed JWT, accessible from sdk.user.twitchJWT
   * @param {[]Receipt} Receipts - List of {@link Receipt} objects detailing which goods need to be
   * updated.
   *
   * @return {Promise<[]Object>} Resolves with a list of results, one for each Receipt in the
   * Receipts parameter.
   */
  updateFulfilledGoods(JWT, receipts) {
    return this.signedTwitchRequest('POST', 'commerce/user/goods/fulfill', receipts, JWT);
  }
}<|MERGE_RESOLUTION|>--- conflicted
+++ resolved
@@ -227,13 +227,6 @@
   }
 
   /**
-<<<<<<< HEAD
-=======
-<<<<<<< HEAD
-=======
-<<<<<<< HEAD
-=======
->>>>>>> fe8fd9f3
    * Returns a list of Twitch User objects for a given list of user IDs.
    *
    * @async
@@ -260,11 +253,6 @@
   }
 
   /**
->>>>>>> master
-<<<<<<< HEAD
-=======
->>>>>>> release
->>>>>>> fe8fd9f3
    * Monetization
    */
 
